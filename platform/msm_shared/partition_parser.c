/* Copyright (c) 2011-2015, The Linux Foundation. All rights reserved.

 * Redistribution and use in source and binary forms, with or without
 * modification, are permitted provided that the following conditions are
 * met:
 *   * Redistributions of source code must retain the above copyright
 *     notice, this list of conditions and the following disclaimer.
 *   * Redistributions in binary form must reproduce the above
 *     copyright notice, this list of conditions and the following
 *     disclaimer in the documentation and/or other materials provided
 *     with the distribution.
 *   * Neither the name of The Linux Foundation. nor the names of its
 *     contributors may be used to endorse or promote products derived
 *     from this software without specific prior written permission.
 *
 * THIS SOFTWARE IS PROVIDED "AS IS" AND ANY EXPRESS OR IMPLIED
 * WARRANTIES, INCLUDING, BUT NOT LIMITED TO, THE IMPLIED WARRANTIES OF
 * MERCHANTABILITY, FITNESS FOR A PARTICULAR PURPOSE AND NON-INFRINGEMENT
 * ARE DISCLAIMED.  IN NO EVENT SHALL THE COPYRIGHT OWNER OR CONTRIBUTORS
 * BE LIABLE FOR ANY DIRECT, INDIRECT, INCIDENTAL, SPECIAL, EXEMPLARY, OR
 * CONSEQUENTIAL DAMAGES (INCLUDING, BUT NOT LIMITED TO, PROCUREMENT OF
 * SUBSTITUTE GOODS OR SERVICES; LOSS OF USE, DATA, OR PROFITS; OR
 * BUSINESS INTERRUPTION) HOWEVER CAUSED AND ON ANY THEORY OF LIABILITY,
 * WHETHER IN CONTRACT, STRICT LIABILITY, OR TORT (INCLUDING NEGLIGENCE
 * OR OTHERWISE) ARISING IN ANY WAY OUT OF THE USE OF THIS SOFTWARE, EVEN
 * IF ADVISED OF THE POSSIBILITY OF SUCH DAMAGE.
 */

#include <stdlib.h>
#include <string.h>
#include <crc32.h>
#include "mmc.h"
#include "partition_parser.h"
#define GPT_HEADER_SIZE 92
#define GPT_LBA 1
#define PARTITION_ENTRY_SIZE 128
static bool flashing_gpt = 0;
static bool parse_secondary_gpt = 0;
__WEAK void mmc_set_lun(uint8_t lun)
{
}

__WEAK uint8_t mmc_get_lun(void)
{
	return 0;
}

__WEAK void mmc_read_partition_table(uint8_t arg)
{
	if(partition_read_table())
	{
		dprintf(CRITICAL, "Error reading the partition table info\n");
		ASSERT(0);
	}
}

static uint32_t mmc_boot_read_gpt(uint32_t block_size);
static uint32_t mmc_boot_read_mbr(uint32_t block_size);
static void mbr_fill_name(struct partition_entry *partition_ent,
						  uint32_t type);
static uint32_t partition_verify_mbr_signature(uint32_t size,
											   uint8_t *buffer);
static uint32_t mbr_partition_get_type(uint32_t size, uint8_t *partition,
									   uint32_t *partition_type);

static uint32_t partition_get_type(uint32_t size, uint8_t *partition,
								   uint32_t *partition_type);
static uint32_t partition_parse_gpt_header(uint8_t *buffer,
										   uint64_t *first_usable_lba,
										   uint32_t *partition_entry_size,
										   uint32_t *header_size,
										   uint32_t *max_partition_count);

static uint32_t write_mbr(uint32_t, uint8_t *mbrImage, uint32_t block_size);
static uint32_t write_gpt(uint32_t size, uint8_t *gptImage, uint32_t block_size);

char *ext3_partitions[] =
    { "system", "userdata", "persist", "cache", "tombstones" };
char *vfat_partitions[] = { "modem", "mdm", "NONE" };

unsigned int ext3_count = 0;
unsigned int vfat_count = 0;

struct partition_entry *partition_entries;
static unsigned gpt_partitions_exist = 0;
static unsigned partition_count;

unsigned int partition_read_table()
{
	unsigned int ret;
	uint32_t block_size;

	block_size = mmc_get_device_blocksize();

	/* Allocate partition entries array */
	if(!partition_entries)
	{
		partition_entries = (struct partition_entry *) calloc(NUM_PARTITIONS, sizeof(struct partition_entry));
		ASSERT(partition_entries);
	}

	/* Read MBR of the card */
	ret = mmc_boot_read_mbr(block_size);
	if (ret) {
		dprintf(CRITICAL, "MMC Boot: MBR read failed!\n");
		return 1;
	}

	/* Read GPT of the card if exist */
	if (gpt_partitions_exist) {
		ret = mmc_boot_read_gpt(block_size);
		if (ret) {
			dprintf(CRITICAL, "MMC Boot: GPT read failed!\n");
			return 1;
		}
	}
	return 0;
}

/*
 * Read MBR from MMC card and fill partition table.
 */
static unsigned int mmc_boot_read_mbr(uint32_t block_size)
{
	uint8_t *buffer = NULL;
	unsigned int dtype;
	unsigned int dfirstsec;
	unsigned int EBR_first_sec;
	unsigned int EBR_current_sec;
	int ret = 0;
	int idx, i;

	buffer = (uint8_t *)memalign(CACHE_LINE, ROUNDUP(block_size, CACHE_LINE));

	if (!buffer)
	{
		dprintf(CRITICAL, "Error allocating memory while reading partition table\n");
		ret = -1;
		goto end;
	}

	/* Print out the MBR first */
	ret = mmc_read(0, (unsigned int *)buffer, block_size);
	if (ret) {
		dprintf(CRITICAL, "Could not read partition from mmc\n");
		goto end;
	}

	/* Check to see if signature exists */
	ret = partition_verify_mbr_signature(block_size, buffer);
	if (ret) {
		goto end;
	}

	/*
	 * Process each of the four partitions in the MBR by reading the table
	 * information into our mbr table.
	 */
	idx = TABLE_ENTRY_0;
	for (i = 0; i < 4; i++) {
		/* Type 0xEE indicates end of MBR and GPT partitions exist */
		dtype = buffer[idx + i * TABLE_ENTRY_SIZE + OFFSET_TYPE];
		if (dtype == MBR_PROTECTED_TYPE) {
			gpt_partitions_exist = 1;
			goto end;
		}
		partition_entries[partition_count].dtype = dtype;
		partition_entries[partition_count].attribute_flag =
		    buffer[idx + i * TABLE_ENTRY_SIZE + OFFSET_STATUS];
		partition_entries[partition_count].first_lba =
		    GET_LWORD_FROM_BYTE(&buffer[idx +
						i * TABLE_ENTRY_SIZE +
						OFFSET_FIRST_SEC]);
		partition_entries[partition_count].size =
		    GET_LWORD_FROM_BYTE(&buffer[idx +
						i * TABLE_ENTRY_SIZE +
						OFFSET_SIZE]);
		dfirstsec = partition_entries[partition_count].first_lba;
		mbr_fill_name(&partition_entries[partition_count],
			      partition_entries[partition_count].dtype);
		partition_count++;
		if (partition_count == NUM_PARTITIONS)
			goto end;
	}

	/* See if the last partition is EBR, if not, parsing is done */
	if (dtype != MBR_EBR_TYPE) {
		goto end;
	}

	EBR_first_sec = dfirstsec;
	EBR_current_sec = dfirstsec;

	ret = mmc_read((EBR_first_sec * block_size), (unsigned int *)buffer, block_size);
	if (ret)
		goto end;

	/* Loop to parse the EBR */
	for (i = 0;; i++) {
		ret = partition_verify_mbr_signature(block_size, buffer);
		if (ret) {
			ret = 0;
			break;
		}
		partition_entries[partition_count].attribute_flag =
		    buffer[TABLE_ENTRY_0 + OFFSET_STATUS];
		partition_entries[partition_count].dtype =
		    buffer[TABLE_ENTRY_0 + OFFSET_TYPE];
		partition_entries[partition_count].first_lba =
		    GET_LWORD_FROM_BYTE(&buffer[TABLE_ENTRY_0 +
						OFFSET_FIRST_SEC]) +
		    EBR_current_sec;
		partition_entries[partition_count].size =
		    GET_LWORD_FROM_BYTE(&buffer[TABLE_ENTRY_0 + OFFSET_SIZE]);
		mbr_fill_name(&(partition_entries[partition_count]),
			      partition_entries[partition_count].dtype);
		partition_count++;
		if (partition_count == NUM_PARTITIONS)
			goto end;

		dfirstsec =
		    GET_LWORD_FROM_BYTE(&buffer
					[TABLE_ENTRY_1 + OFFSET_FIRST_SEC]);
		if (dfirstsec == 0) {
			/* Getting to the end of the EBR tables */
			break;
		}
		/* More EBR to follow - read in the next EBR sector */
		dprintf(SPEW, "Reading EBR block from 0x%X\n", EBR_first_sec
			+ dfirstsec);
		ret = mmc_read(((EBR_first_sec + dfirstsec) * block_size),(unsigned int *)buffer,
						block_size);
		if (ret)
			goto end;

		EBR_current_sec = EBR_first_sec + dfirstsec;
	}
end:
	if (buffer)
		free(buffer);

	return ret;
}

/*
 * Read GPT from MMC and fill partition table
 */
static unsigned int mmc_boot_read_gpt(uint32_t block_size)
{
	int ret = 0;
	unsigned int header_size;
	unsigned long long first_usable_lba;
	unsigned long long backup_header_lba;
	unsigned long long card_size_sec;
	unsigned int max_partition_count = 0;
	unsigned int partition_entry_size;
	unsigned int i = 0;	/* Counter for each block */
	unsigned int j = 0;	/* Counter for each entry in a block */
	unsigned int n = 0;	/* Counter for UTF-16 -> 8 conversion */
	unsigned char UTF16_name[MAX_GPT_NAME_SIZE];
	/* LBA of first partition -- 1 Block after Protected MBR + 1 for PT */
	unsigned long long partition_0;
	uint64_t device_density;
	uint8_t *data = NULL;
	uint32_t part_entry_cnt = block_size / ENTRY_SIZE;

	/* Get the density of the mmc device */

	device_density = mmc_get_device_capacity();

	data = (uint8_t *)memalign(CACHE_LINE, ROUNDUP(block_size, CACHE_LINE));
	if (!data)
	{
		dprintf(CRITICAL, "Failed to Allocate memory to read partition table\n");
		ret = -1;
		goto end;
	}

	/* Print out the GPT first */
	ret = mmc_read(block_size, (unsigned int *)data, block_size);
	if (ret)
	{
		dprintf(CRITICAL, "GPT: Could not read primary gpt from mmc\n");
		goto end;
	}
	ret = partition_parse_gpt_header(data, &first_usable_lba,
					 &partition_entry_size, &header_size,
					 &max_partition_count);
	if (ret) {
		dprintf(INFO, "GPT: (WARNING) Primary signature invalid\n");

		/* Check the backup gpt */

		/* Get size of MMC */
		card_size_sec = (device_density) / block_size;
		ASSERT (card_size_sec > 0);

		backup_header_lba = card_size_sec - 1;
		ret = mmc_read((backup_header_lba * block_size), (unsigned int *)data,
						block_size);

		if (ret) {
			dprintf(CRITICAL,
				"GPT: Could not read backup gpt from mmc\n");
			goto end;
		}
		parse_secondary_gpt = 1;
		ret = partition_parse_gpt_header(data, &first_usable_lba,
						 &partition_entry_size,
						 &header_size,
						 &max_partition_count);
		if (ret) {
			dprintf(CRITICAL,
				"GPT: Primary and backup signatures invalid\n");
			goto end;
		}
		parse_secondary_gpt = 0;
	}
	partition_0 = GET_LLWORD_FROM_BYTE(&data[PARTITION_ENTRIES_OFFSET]);
	/* Read GPT Entries */
	for (i = 0; i < (ROUNDUP(max_partition_count, part_entry_cnt)) / part_entry_cnt; i++) {
		ASSERT(partition_count < NUM_PARTITIONS);
		ret = mmc_read((partition_0 * block_size) + (i * block_size),
						(uint32_t *) data, block_size);

		if (ret) {
			dprintf(CRITICAL,
				"GPT: mmc read card failed reading partition entries.\n");
			goto end;
		}

		for (j = 0; j < part_entry_cnt; j++) {
			memcpy(&(partition_entries[partition_count].type_guid),
			       &data[(j * partition_entry_size)],
			       PARTITION_TYPE_GUID_SIZE);
			if (partition_entries[partition_count].type_guid[0] ==
			    0x00
			    && partition_entries[partition_count].
			    type_guid[1] == 0x00) {
				i = ROUNDUP(max_partition_count, part_entry_cnt);
				break;
			}
			memcpy(&
			       (partition_entries[partition_count].
				unique_partition_guid),
			       &data[(j * partition_entry_size) +
				     UNIQUE_GUID_OFFSET],
			       UNIQUE_PARTITION_GUID_SIZE);
			partition_entries[partition_count].first_lba =
			    GET_LLWORD_FROM_BYTE(&data
						 [(j * partition_entry_size) +
						  FIRST_LBA_OFFSET]);
			partition_entries[partition_count].last_lba =
			    GET_LLWORD_FROM_BYTE(&data
						 [(j * partition_entry_size) +
						  LAST_LBA_OFFSET]);
			partition_entries[partition_count].size =
			    partition_entries[partition_count].last_lba -
			    partition_entries[partition_count].first_lba + 1;
			partition_entries[partition_count].attribute_flag =
			    GET_LLWORD_FROM_BYTE(&data
						 [(j * partition_entry_size) +
						  ATTRIBUTE_FLAG_OFFSET]);

			memset(&UTF16_name, 0x00, MAX_GPT_NAME_SIZE);
			memcpy(UTF16_name, &data[(j * partition_entry_size) +
						 PARTITION_NAME_OFFSET],
			       MAX_GPT_NAME_SIZE);
			partition_entries[partition_count].lun = mmc_get_lun();

			/*
			 * Currently partition names in *.xml are UTF-8 and lowercase
			 * Only supporting english for now so removing 2nd byte of UTF-16
			 */
			for (n = 0; n < MAX_GPT_NAME_SIZE / 2; n++) {
				partition_entries[partition_count].name[n] =
				    UTF16_name[n * 2];
			}
			partition_count++;
		}
	}
end:
	if (data)
		free(data);

	return ret;
}

static unsigned int write_mbr_in_blocks(uint32_t size, uint8_t *mbrImage, uint32_t block_size)
{
	unsigned int dtype;
	unsigned int dfirstsec;
	unsigned int ebrSectorOffset;
	unsigned char *ebrImage;
	unsigned char *lastAddress;
	int idx, i;
	unsigned int ret;

	/* Write the first block */
	ret = mmc_write(0, block_size, (unsigned int *)mbrImage);
	if (ret) {
		dprintf(CRITICAL, "Failed to write mbr partition\n");
		goto end;
	}
	dprintf(SPEW, "write of first MBR block ok\n");
	/*
	   Loop through the MBR table to see if there is an EBR.
	   If found, then figure out where to write the first EBR
	 */
	idx = TABLE_ENTRY_0;
	for (i = 0; i < 4; i++) {
		dtype = mbrImage[idx + i * TABLE_ENTRY_SIZE + OFFSET_TYPE];
		if (MBR_EBR_TYPE == dtype) {
			dprintf(SPEW, "EBR found.\n");
			break;
		}
	}
	if (MBR_EBR_TYPE != dtype) {
		dprintf(SPEW, "No EBR in this image\n");
		goto end;
	}
	/* EBR exists.  Write each EBR block to mmc */
	ebrImage = mbrImage + block_size;
	ebrSectorOffset =
	    GET_LWORD_FROM_BYTE(&mbrImage
				[idx + i * TABLE_ENTRY_SIZE +
				 OFFSET_FIRST_SEC]);
	dfirstsec = 0;
	dprintf(SPEW, "first EBR to be written at sector 0x%X\n", dfirstsec);
	lastAddress = mbrImage + size;
	while (ebrImage < lastAddress) {
		dprintf(SPEW, "writing to 0x%X\n",
			(ebrSectorOffset + dfirstsec) * block_size);
		ret =
		    mmc_write((ebrSectorOffset + dfirstsec) * block_size,
			      block_size, (unsigned int *)ebrImage);
		if (ret) {
			dprintf(CRITICAL,
				"Failed to write EBR block to sector 0x%X\n",
				dfirstsec);
			goto end;
		}
		dfirstsec =
		    GET_LWORD_FROM_BYTE(&ebrImage
					[TABLE_ENTRY_1 + OFFSET_FIRST_SEC]);
		ebrImage += block_size;
	}
	dprintf(INFO, "MBR written to mmc successfully\n");
 end:
	return ret;
}

/* Write the MBR/EBR to the MMC. */
static unsigned int write_mbr(uint32_t size, uint8_t *mbrImage, uint32_t block_size)
{
	unsigned int ret;

	/* Verify that passed in block is a valid MBR */
	ret = partition_verify_mbr_signature(size, mbrImage);
	if (ret) {
		goto end;
	}

	/* Write the MBR/EBR to mmc */
	ret = write_mbr_in_blocks(size, mbrImage, block_size);
	if (ret) {
		dprintf(CRITICAL, "Failed to write MBR block to mmc.\n");
		goto end;
	}
	/* Re-read the MBR partition into mbr table */
	ret = mmc_boot_read_mbr(block_size);
	if (ret) {
		dprintf(CRITICAL, "Failed to re-read mbr partition.\n");
		goto end;
	}
	partition_dump();
 end:
	return ret;
}

/*
 * A8h reflected is 15h, i.e. 10101000 <--> 00010101
*/
int reflect(int data, int len)
{
	int ref = 0;

	for (int i = 0; i < len; i++) {
		if (data & 0x1) {
			ref |= (1 << ((len - 1) - i));
		}
		data = (data >> 1);
	}

	return ref;
}

/*
* Function to calculate the CRC32
*/
unsigned int calculate_crc32(unsigned char *buffer, int len)
{
	int byte_length = 8;	/*length of unit (i.e. byte) */
	int msb = 0;
	int polynomial = 0x04C11DB7;	/* IEEE 32bit polynomial */
	unsigned int regs = 0xFFFFFFFF;	/* init to all ones */
	int regs_mask = 0xFFFFFFFF;	/* ensure only 32 bit answer */
	int regs_msb = 0;
	unsigned int reflected_regs;

	for (int i = 0; i < len; i++) {
		int data_byte = buffer[i];
		data_byte = reflect(data_byte, 8);
		for (int j = 0; j < byte_length; j++) {
			msb = data_byte >> (byte_length - 1);	/* get MSB */
			msb &= 1;	/* ensure just 1 bit */
			regs_msb = (regs >> 31) & 1;	/* MSB of regs */
			regs = regs << 1;	/* shift regs for CRC-CCITT */
			if (regs_msb ^ msb) {	/* MSB is a 1 */
				regs = regs ^ polynomial;	/* XOR with generator poly */
			}
			regs = regs & regs_mask;	/* Mask off excess upper bits */
			data_byte <<= 1;	/* get to next bit */
		}
	}
	regs = regs & regs_mask;
	reflected_regs = reflect(regs, 32) ^ 0xFFFFFFFF;

	return reflected_regs;
}

/*
 * Write the GPT Partition Entry Array to the MMC.
 */
static unsigned int
write_gpt_partition_array(uint8_t *header,
						  uint32_t partition_array_start,
						  uint32_t array_size,
						  uint32_t block_size)
{
	unsigned int ret = 1;
	unsigned long long partition_entry_lba;
	unsigned long long partition_entry_array_start_location;

	partition_entry_lba =
	    GET_LLWORD_FROM_BYTE(&header[PARTITION_ENTRIES_OFFSET]);
	partition_entry_array_start_location = partition_entry_lba * block_size;

	ret = mmc_write(partition_entry_array_start_location, array_size,
			(unsigned int *)partition_array_start);
	if (ret) {
		dprintf(CRITICAL,
			"GPT: FAILED to write the partition entry array\n");
		goto end;
	}

 end:
	return ret;
}

static void
patch_gpt(uint8_t *gptImage, uint64_t density, uint32_t array_size,
		  uint32_t max_part_count, uint32_t part_entry_size, uint32_t block_size)
{
	unsigned int partition_entry_array_start;
	unsigned char *primary_gpt_header;
	unsigned char *secondary_gpt_header;
	unsigned int offset;
	unsigned long long card_size_sec;
	int total_part = 0;
	unsigned int last_part_offset;
	unsigned int crc_value;

	/* Get size of MMC */
	card_size_sec = (density) / block_size;
	/* Working around cap at 4GB */
	if (card_size_sec == 0) {
		card_size_sec = 4 * 1024 * 1024 * 2 - 1;
	}

	/* Patching primary header */
	primary_gpt_header = (gptImage + block_size);
	PUT_LONG_LONG(primary_gpt_header + BACKUP_HEADER_OFFSET,
		      ((long long)(card_size_sec - 1)));
	PUT_LONG_LONG(primary_gpt_header + LAST_USABLE_LBA_OFFSET,
		      ((long long)(card_size_sec - 34)));

	/* Patching backup GPT */
	offset = (2 * array_size);
	secondary_gpt_header = offset + block_size + primary_gpt_header;
	PUT_LONG_LONG(secondary_gpt_header + PRIMARY_HEADER_OFFSET,
		      ((long long)(card_size_sec - 1)));
	PUT_LONG_LONG(secondary_gpt_header + LAST_USABLE_LBA_OFFSET,
		      ((long long)(card_size_sec - 34)));
	PUT_LONG_LONG(secondary_gpt_header + PARTITION_ENTRIES_OFFSET,
		      ((long long)(card_size_sec - 33)));

	/* Find last partition */
	while (*(primary_gpt_header + block_size + total_part * ENTRY_SIZE) !=
	       0) {
		total_part++;
	}

	/* Patching last partition */
	last_part_offset =
	    (total_part - 1) * ENTRY_SIZE + PARTITION_ENTRY_LAST_LBA;
	PUT_LONG_LONG(primary_gpt_header + block_size + last_part_offset,
		      (long long)(card_size_sec - 34));
	PUT_LONG_LONG(primary_gpt_header + block_size + last_part_offset +
		      array_size, (long long)(card_size_sec - 34));

	/* Updating CRC of the Partition entry array in both headers */
	partition_entry_array_start = primary_gpt_header + block_size;
	crc_value = calculate_crc32(partition_entry_array_start,
				    max_part_count * part_entry_size);
	PUT_LONG(primary_gpt_header + PARTITION_CRC_OFFSET, crc_value);

	crc_value = calculate_crc32(partition_entry_array_start + array_size,
				    max_part_count * part_entry_size);
	PUT_LONG(secondary_gpt_header + PARTITION_CRC_OFFSET, crc_value);

	/* Clearing CRC fields to calculate */
	PUT_LONG(primary_gpt_header + HEADER_CRC_OFFSET, 0);
	crc_value = calculate_crc32(primary_gpt_header, 92);
	PUT_LONG(primary_gpt_header + HEADER_CRC_OFFSET, crc_value);

	PUT_LONG(secondary_gpt_header + HEADER_CRC_OFFSET, 0);
	crc_value = (calculate_crc32(secondary_gpt_header, 92));
	PUT_LONG(secondary_gpt_header + HEADER_CRC_OFFSET, crc_value);

}

/*
 * Write the GPT to the MMC.
 */
static unsigned int write_gpt(uint32_t size, uint8_t *gptImage, uint32_t block_size)
{
	unsigned int ret = 1;
	unsigned int header_size;
	unsigned long long first_usable_lba;
	unsigned long long backup_header_lba;
	unsigned int max_partition_count = 0;
	unsigned int partition_entry_size;
	unsigned int partition_entry_array_start;
	unsigned char *primary_gpt_header;
	unsigned char *secondary_gpt_header;
	unsigned int offset;
	unsigned int partition_entry_array_size;
	unsigned long long primary_header_location;	/* address on the emmc card */
	unsigned long long secondary_header_location;	/* address on the emmc card */
	uint64_t device_density;

	/* Verify that passed block has a valid GPT primary header */
	primary_gpt_header = (gptImage + block_size);
	ret = partition_parse_gpt_header(primary_gpt_header, &first_usable_lba,
					 &partition_entry_size, &header_size,
					 &max_partition_count);
	if (ret) {
		dprintf(CRITICAL,
			"GPT: Primary signature invalid cannot write GPT\n");
		goto end;
	}

	/* Get the density of the mmc device */

	device_density = mmc_get_device_capacity();

	/* Verify that passed block has a valid backup GPT HEADER */
	partition_entry_array_size = partition_entry_size * max_partition_count;
	if (partition_entry_array_size < MIN_PARTITION_ARRAY_SIZE) {
		partition_entry_array_size = MIN_PARTITION_ARRAY_SIZE;
	}
	offset = (2 * partition_entry_array_size);
	secondary_gpt_header = offset + block_size + primary_gpt_header;
	parse_secondary_gpt = 1;
	ret =
	    partition_parse_gpt_header(secondary_gpt_header, &first_usable_lba,
				       &partition_entry_size, &header_size,
				       &max_partition_count);
	parse_secondary_gpt = 0;
	if (ret) {
		dprintf(CRITICAL,
			"GPT: Backup signature invalid cannot write GPT\n");
		goto end;
	}

	/* Patching the primary and the backup header of the GPT table */
	patch_gpt(gptImage, device_density, partition_entry_array_size,
		  max_partition_count, partition_entry_size, block_size);

	/* Erasing the eMMC card before writing */
	ret = mmc_erase_card(0x00000000, device_density);
	if (ret) {
		dprintf(CRITICAL, "Failed to erase the eMMC card\n");
		goto end;
	}

	/* Writing protective MBR */
	ret = mmc_write(0, block_size, (unsigned int *)gptImage);
	if (ret) {
		dprintf(CRITICAL, "Failed to write Protective MBR\n");
		goto end;
	}
	/* Writing the primary GPT header */
	primary_header_location = block_size;
	ret = mmc_write(primary_header_location, block_size,
			(unsigned int *)primary_gpt_header);
	if (ret) {
		dprintf(CRITICAL, "Failed to write GPT header\n");
		goto end;
	}

	/* Writing the backup GPT header */
	backup_header_lba = GET_LLWORD_FROM_BYTE
	    (&primary_gpt_header[BACKUP_HEADER_OFFSET]);
	secondary_header_location = backup_header_lba * block_size;
	ret = mmc_write(secondary_header_location, block_size,
			(unsigned int *)secondary_gpt_header);
	if (ret) {
		dprintf(CRITICAL, "Failed to write GPT backup header\n");
		goto end;
	}

	/* Writing the partition entries array for the primary header */
	partition_entry_array_start = primary_gpt_header + block_size;
	ret = write_gpt_partition_array(primary_gpt_header,
					partition_entry_array_start,
					partition_entry_array_size, block_size);
	if (ret) {
		dprintf(CRITICAL,
			"GPT: Could not write GPT Partition entries array\n");
		goto end;
	}

	/*Writing the partition entries array for the backup header */
	partition_entry_array_start = primary_gpt_header + block_size +
	    partition_entry_array_size;
	ret = write_gpt_partition_array(secondary_gpt_header,
					partition_entry_array_start,
					partition_entry_array_size, block_size);
	if (ret) {
		dprintf(CRITICAL,
			"GPT: Could not write GPT Partition entries array\n");
		goto end;
	}

	/* Re-read the GPT partition table */
	dprintf(INFO, "Re-reading the GPT Partition Table\n");
	partition_count = 0;
	flashing_gpt = 0;
	mmc_read_partition_table(0);
	partition_dump();
	dprintf(CRITICAL, "GPT: Partition Table written\n");
	memset(primary_gpt_header, 0x00, size);

 end:
	return ret;
}

unsigned int write_partition(unsigned size, unsigned char *partition)
{
	unsigned int ret = 1;
	unsigned int partition_type;
	uint32_t block_size;

	if (partition == 0) {
		dprintf(CRITICAL, "NULL partition\n");
		goto end;
	}

	block_size = mmc_get_device_blocksize();
	ret = partition_get_type(size, partition, &partition_type);
	if (ret)
		goto end;

	switch (partition_type) {
	case PARTITION_TYPE_MBR:
		dprintf(INFO, "Writing MBR partition\n");
		ret = write_mbr(size, partition, block_size);
		break;

	case PARTITION_TYPE_GPT:
		dprintf(INFO, "Writing GPT partition\n");
		flashing_gpt = 1;
		ret = write_gpt(size, partition, block_size);
		dprintf(CRITICAL, "Re-Flash all the partitions\n");
		break;

	default:
		dprintf(CRITICAL, "Invalid partition\n");
		ret = 1;
		goto end;
	}

 end:
	return ret;
}

/*
 * Fill name for android partition found.
 */
static void
mbr_fill_name(struct partition_entry *partition_ent, unsigned int type)
{
	switch (type) {
		memset(partition_ent->name, 0, MAX_GPT_NAME_SIZE);
	case MBR_MODEM_TYPE:
	case MBR_MODEM_TYPE2:
		/* if already assigned last name available then return */
		if (!strcmp((const char *)vfat_partitions[vfat_count], "NONE"))
			return;
		strlcpy((char *)partition_ent->name,
			(const char *)vfat_partitions[vfat_count],
			sizeof(partition_ent->name));
		vfat_count++;
		break;
	case MBR_SBL1_TYPE:
		memcpy(partition_ent->name, "sbl1", 4);
		break;
	case MBR_SBL2_TYPE:
		memcpy(partition_ent->name, "sbl2", 4);
		break;
	case MBR_SBL3_TYPE:
		memcpy(partition_ent->name, "sbl3", 4);
		break;
	case MBR_RPM_TYPE:
		memcpy(partition_ent->name, "rpm", 3);
		break;
	case MBR_TZ_TYPE:
		memcpy(partition_ent->name, "tz", 2);
		break;
	case MBR_ABOOT_TYPE:
#if PLATFORM_MSM7X27A
		memcpy(partition_ent->name, "FOTA", 4);
#else
		memcpy(partition_ent->name, "aboot", 5);
#endif
		break;
	case MBR_BOOT_TYPE:
		memcpy(partition_ent->name, "boot", 4);
		break;
	case MBR_MODEM_ST1_TYPE:
		memcpy(partition_ent->name, "modem_st1", 9);
		break;
	case MBR_MODEM_ST2_TYPE:
		memcpy(partition_ent->name, "modem_st2", 9);
		break;
	case MBR_EFS2_TYPE:
		memcpy(partition_ent->name, "efs2", 4);
		break;
	case MBR_USERDATA_TYPE:
		if (ext3_count == sizeof(ext3_partitions) / sizeof(char *))
			return;
		strlcpy((char *)partition_ent->name,
			(const char *)ext3_partitions[ext3_count],
			sizeof(partition_ent->name));
		ext3_count++;
		break;
	case MBR_RECOVERY_TYPE:
		memcpy(partition_ent->name, "recovery", 8);
		break;
	case MBR_MISC_TYPE:
		memcpy(partition_ent->name, "misc", 4);
		break;
	case MBR_SSD_TYPE:
		memcpy(partition_ent->name, "ssd", 3);
		break;
	};
}

/*
 * Find index of parition in array of partition entries
 */
int partition_get_index(const char *name)
{
	unsigned int input_string_length = strlen(name);
	unsigned n;

	if( partition_count >= NUM_PARTITIONS)
	{
		return INVALID_PTN;
	}
	for (n = 0; n < partition_count; n++) {
		if ((input_string_length == strlen((const char *)&partition_entries[n].name))
			&& !memcmp(name, &partition_entries[n].name, input_string_length)) {
			return n;
		}
	}
	return INVALID_PTN;
}

/* Get size of the partition */
unsigned long long partition_get_size(int index)
{
	uint32_t block_size;

	block_size = mmc_get_device_blocksize();

	if (index == INVALID_PTN)
		return 0;
	else {
		return partition_entries[index].size * block_size;
	}
}

/* Get offset of the partition */
unsigned long long partition_get_offset(int index)
{
	uint32_t block_size;

	block_size = mmc_get_device_blocksize();

	if (index == INVALID_PTN)
		return 0;
	else {
		return partition_entries[index].first_lba * block_size;
	}
}

struct partition_info partition_get_info(const char *name)
{
	struct partition_info info = {0};

	int index = INVALID_PTN;

	if(!name)
	{
		dprintf(CRITICAL, "Invalid partition name passed\n");
		goto out;
	}

	index = partition_get_index(name);

	if (index != INVALID_PTN)
	{
		info.offset = partition_get_offset(index);
		info.size   = partition_get_size(index);
	}
	else
	{
		dprintf(CRITICAL, "Error unable to find partition : [%s]\n", name);
	}
out:
	return info;
}

uint8_t partition_get_lun(int index)
{
	return partition_entries[index].lun;
}

/* Debug: Print all parsed partitions */
void partition_dump()
{
	unsigned i = 0;
	for (i = 0; i < partition_count; i++) {
		dprintf(SPEW,
			"ptn[%d]:Name[%s] Size[%llu] Type[%u] First[%llu] Last[%llu]\n",
			i, partition_entries[i].name, partition_entries[i].size,
			partition_entries[i].dtype,
			partition_entries[i].first_lba,
			partition_entries[i].last_lba);
	}
}

static unsigned int
partition_verify_mbr_signature(unsigned size, unsigned char *buffer)
{
	/* Avoid checking past end of buffer */
	if ((TABLE_SIGNATURE + 1) > size) {
		return 1;
	}
	/* Check to see if signature exists */
	if ((buffer[TABLE_SIGNATURE] != MMC_MBR_SIGNATURE_BYTE_0) ||
	    (buffer[TABLE_SIGNATURE + 1] != MMC_MBR_SIGNATURE_BYTE_1)) {
		dprintf(CRITICAL, "MBR signature does not match.\n");
		return 1;
	}
	return 0;
}

static unsigned int
mbr_partition_get_type(unsigned size, unsigned char *partition,
		       unsigned int *partition_type)
{
	unsigned int type_offset = TABLE_ENTRY_0 + OFFSET_TYPE;

	if (size < (type_offset + sizeof (*partition_type))) {
		goto end;
	}

	*partition_type = partition[type_offset];
 end:
	return 0;
}

static unsigned int
partition_get_type(unsigned size, unsigned char *partition,
		   unsigned int *partition_type)
{
	unsigned int ret = 0;

	/*
	 * If the block contains the MBR signature, then it's likely either
	 * MBR or MBR with protective type (GPT).  If the MBR signature is
	 * not there, then it could be the GPT backup.
	 */

	/* First check the MBR signature */
	ret = partition_verify_mbr_signature(size, partition);
	if (!ret) {
		unsigned int mbr_partition_type = PARTITION_TYPE_MBR;

		/* MBR signature verified.  This could be MBR, MBR + EBR, or GPT */
		ret =
		    mbr_partition_get_type(size, partition,
					   &mbr_partition_type);
		if (ret) {
			dprintf(CRITICAL, "Cannot get TYPE of partition");
		} else if (MBR_PROTECTED_TYPE == mbr_partition_type) {
			*partition_type = PARTITION_TYPE_GPT;
		} else {
			*partition_type = PARTITION_TYPE_MBR;
		}
	} else {
		/*
		 * This could be the GPT backup.  Make that assumption for now.
		 * Anybody who treats the block as GPT backup should check the
		 * signature.
		 */
		*partition_type = PARTITION_TYPE_GPT_BACKUP;
	}
	return ret;
}

/*
 * Parse the gpt header and get the required header fields
 * Return 0 on valid signature
 */
static unsigned int
partition_parse_gpt_header(unsigned char *buffer,
			   unsigned long long *first_usable_lba,
			   unsigned int *partition_entry_size,
			   unsigned int *header_size,
			   unsigned int *max_partition_count)
{
	uint32_t crc_val_org = 0;
	uint32_t crc_val = 0;
	uint32_t ret = 0;
<<<<<<< HEAD
	uint32_t partitions_for_block = 0;
	uint32_t blocks_to_read = 0;
=======
>>>>>>> 3241cbcd
	unsigned char *new_buffer = NULL;
	unsigned long long last_usable_lba = 0;
	unsigned long long partition_0 = 0;
	unsigned long long current_lba = 0;
	uint32_t block_size = mmc_get_device_blocksize();
	/* Get the density of the mmc device */
	uint64_t device_density = mmc_get_device_capacity();

	/* Check GPT Signature */
	if (((uint32_t *) buffer)[0] != GPT_SIGNATURE_2 ||
	    ((uint32_t *) buffer)[1] != GPT_SIGNATURE_1)
		return 1;

	*header_size = GET_LWORD_FROM_BYTE(&buffer[HEADER_SIZE_OFFSET]);
	/*check for header size too small*/
	if (*header_size < GPT_HEADER_SIZE) {
		dprintf(CRITICAL,"GPT Header size is too small\n");
		return 1;
	}
	/*check for header size too large*/
	if (*header_size > block_size) {
		dprintf(CRITICAL,"GPT Header size is too large\n");
		return 1;
	}

	crc_val_org = GET_LWORD_FROM_BYTE(&buffer[HEADER_CRC_OFFSET]);
<<<<<<< HEAD
	/*Write CRC to 0 before we calculate the crc of the GPT header*/
	crc_val = 0;
	PUT_LONG(&buffer[HEADER_CRC_OFFSET], crc_val);

	crc_val  = crc32(~0L,buffer, *header_size) ^ (~0L);
=======
	crc_val = 0;
	/*Write CRC to 0 before we calculate the crc of the GPT header*/
	PUT_LONG(&buffer[HEADER_CRC_OFFSET], crc_val);

	crc_val  = calculate_crc32(buffer, *header_size);
>>>>>>> 3241cbcd
	if (crc_val != crc_val_org) {
		dprintf(CRITICAL,"Header crc mismatch crc_val = %u with crc_val_org = %u\n", crc_val,crc_val_org);
		return 1;
	}
	else
		PUT_LONG(&buffer[HEADER_CRC_OFFSET], crc_val);

	current_lba =
	    GET_LLWORD_FROM_BYTE(&buffer[PRIMARY_HEADER_OFFSET]);
	*first_usable_lba =
	    GET_LLWORD_FROM_BYTE(&buffer[FIRST_USABLE_LBA_OFFSET]);
	*max_partition_count =
	    GET_LWORD_FROM_BYTE(&buffer[PARTITION_COUNT_OFFSET]);
	*partition_entry_size =
	    GET_LWORD_FROM_BYTE(&buffer[PENTRY_SIZE_OFFSET]);
	last_usable_lba =
	    GET_LLWORD_FROM_BYTE(&buffer[LAST_USABLE_LBA_OFFSET]);

	/*current lba and GPT lba should be same*/
	if (!parse_secondary_gpt) {
		if (current_lba != GPT_LBA) {
			dprintf(CRITICAL,"GPT first usable LBA mismatch\n");
			return 1;
		}
	}
	/*check for first lba should be with in the valid range*/
	if (*first_usable_lba > (device_density/block_size)) {
		dprintf(CRITICAL,"Invalid first_usable_lba\n");
		return 1;
	}
	/*check for last lba should be with in the valid range*/
	if (last_usable_lba > (device_density/block_size)) {
		dprintf(CRITICAL,"Invalid last_usable_lba\n");
		return 1;
	}
	/*check for partition entry size*/
	if (*partition_entry_size != PARTITION_ENTRY_SIZE) {
		dprintf(CRITICAL,"Invalid parition entry size\n");
		return 1;
	}

	if ((*max_partition_count) > (MIN_PARTITION_ARRAY_SIZE /(*partition_entry_size))) {
		dprintf(CRITICAL, "Invalid maximum partition count\n");
		return 1;
	}

<<<<<<< HEAD
	partitions_for_block = block_size / (*partition_entry_size);

	blocks_to_read = (*max_partition_count)/ partitions_for_block;
	if ((*max_partition_count) % partitions_for_block) {
		blocks_to_read += 1;
	}

	new_buffer = (uint8_t *)memalign(CACHE_LINE, ROUNDUP((blocks_to_read * block_size),CACHE_LINE));
=======
	new_buffer = (uint8_t *)memalign(CACHE_LINE, ROUNDUP((*max_partition_count) * (*partition_entry_size), CACHE_LINE));
>>>>>>> 3241cbcd

	if (!new_buffer)
	{
		dprintf(CRITICAL, "Failed to Allocate memory to read partition table\n");
		return 1;
	}

<<<<<<< HEAD
	if (!flashing_gpt) {
=======
	if (flashing_gpt) {
		if (parse_secondary_gpt) {
			memcpy(new_buffer, buffer - MIN_PARTITION_ARRAY_SIZE, (*max_partition_count) * (*partition_entry_size));
		}
		else
			memcpy(new_buffer, buffer + block_size, (*max_partition_count) * (*partition_entry_size));
	}
	else {
>>>>>>> 3241cbcd
		partition_0 = GET_LLWORD_FROM_BYTE(&buffer[PARTITION_ENTRIES_OFFSET]);
		/*start LBA should always be 2 in primary GPT*/
		if(partition_0 != 0x2) {
			dprintf(CRITICAL, "Starting LBA mismatch\n");
			goto fail;

		}
		/*read the partition entries to new_buffer*/
<<<<<<< HEAD
		ret = mmc_read((partition_0) * (block_size), (unsigned int *)new_buffer, (blocks_to_read * block_size));
=======
		ret = mmc_read((partition_0) * (block_size), (unsigned int *)new_buffer, (*max_partition_count) * (*partition_entry_size));
>>>>>>> 3241cbcd
		if (ret)
		{
			dprintf(CRITICAL, "GPT: Could not read primary gpt from mmc\n");
			goto fail;
		}
<<<<<<< HEAD
		crc_val_org = GET_LWORD_FROM_BYTE(&buffer[PARTITION_CRC_OFFSET]);

		crc_val  = crc32(~0L,new_buffer, ((*max_partition_count) * (*partition_entry_size))) ^ (~0L);
		if (crc_val != crc_val_org) {
			dprintf(CRITICAL,"Partition entires crc mismatch crc_val= %u with crc_val_org= %u\n",crc_val,crc_val_org);
			ret = 1;
		}
	}
=======
	}
	crc_val_org = GET_LWORD_FROM_BYTE(&buffer[PARTITION_CRC_OFFSET]);

	crc_val  = calculate_crc32(new_buffer,((*max_partition_count) * (*partition_entry_size)));
	if (crc_val != crc_val_org) {
		dprintf(CRITICAL,"Partition entires crc mismatch crc_val= %u with crc_val_org= %u\n",crc_val,crc_val_org);
		ret = 1;
	}

>>>>>>> 3241cbcd
fail:
	free(new_buffer);
	return ret;
}

bool partition_gpt_exists()
{
	return (gpt_partitions_exist != 0);
}

int partition_read_only(int index)
{
	 return partition_entries[index].attribute_flag >> PART_ATT_READONLY_OFFSET;
}<|MERGE_RESOLUTION|>--- conflicted
+++ resolved
@@ -1047,11 +1047,6 @@
 	uint32_t crc_val_org = 0;
 	uint32_t crc_val = 0;
 	uint32_t ret = 0;
-<<<<<<< HEAD
-	uint32_t partitions_for_block = 0;
-	uint32_t blocks_to_read = 0;
-=======
->>>>>>> 3241cbcd
 	unsigned char *new_buffer = NULL;
 	unsigned long long last_usable_lba = 0;
 	unsigned long long partition_0 = 0;
@@ -1078,19 +1073,11 @@
 	}
 
 	crc_val_org = GET_LWORD_FROM_BYTE(&buffer[HEADER_CRC_OFFSET]);
-<<<<<<< HEAD
-	/*Write CRC to 0 before we calculate the crc of the GPT header*/
-	crc_val = 0;
-	PUT_LONG(&buffer[HEADER_CRC_OFFSET], crc_val);
-
-	crc_val  = crc32(~0L,buffer, *header_size) ^ (~0L);
-=======
 	crc_val = 0;
 	/*Write CRC to 0 before we calculate the crc of the GPT header*/
 	PUT_LONG(&buffer[HEADER_CRC_OFFSET], crc_val);
 
 	crc_val  = calculate_crc32(buffer, *header_size);
->>>>>>> 3241cbcd
 	if (crc_val != crc_val_org) {
 		dprintf(CRITICAL,"Header crc mismatch crc_val = %u with crc_val_org = %u\n", crc_val,crc_val_org);
 		return 1;
@@ -1137,18 +1124,7 @@
 		return 1;
 	}
 
-<<<<<<< HEAD
-	partitions_for_block = block_size / (*partition_entry_size);
-
-	blocks_to_read = (*max_partition_count)/ partitions_for_block;
-	if ((*max_partition_count) % partitions_for_block) {
-		blocks_to_read += 1;
-	}
-
-	new_buffer = (uint8_t *)memalign(CACHE_LINE, ROUNDUP((blocks_to_read * block_size),CACHE_LINE));
-=======
 	new_buffer = (uint8_t *)memalign(CACHE_LINE, ROUNDUP((*max_partition_count) * (*partition_entry_size), CACHE_LINE));
->>>>>>> 3241cbcd
 
 	if (!new_buffer)
 	{
@@ -1156,9 +1132,6 @@
 		return 1;
 	}
 
-<<<<<<< HEAD
-	if (!flashing_gpt) {
-=======
 	if (flashing_gpt) {
 		if (parse_secondary_gpt) {
 			memcpy(new_buffer, buffer - MIN_PARTITION_ARRAY_SIZE, (*max_partition_count) * (*partition_entry_size));
@@ -1167,7 +1140,6 @@
 			memcpy(new_buffer, buffer + block_size, (*max_partition_count) * (*partition_entry_size));
 	}
 	else {
->>>>>>> 3241cbcd
 		partition_0 = GET_LLWORD_FROM_BYTE(&buffer[PARTITION_ENTRIES_OFFSET]);
 		/*start LBA should always be 2 in primary GPT*/
 		if(partition_0 != 0x2) {
@@ -1176,26 +1148,12 @@
 
 		}
 		/*read the partition entries to new_buffer*/
-<<<<<<< HEAD
-		ret = mmc_read((partition_0) * (block_size), (unsigned int *)new_buffer, (blocks_to_read * block_size));
-=======
 		ret = mmc_read((partition_0) * (block_size), (unsigned int *)new_buffer, (*max_partition_count) * (*partition_entry_size));
->>>>>>> 3241cbcd
 		if (ret)
 		{
 			dprintf(CRITICAL, "GPT: Could not read primary gpt from mmc\n");
 			goto fail;
 		}
-<<<<<<< HEAD
-		crc_val_org = GET_LWORD_FROM_BYTE(&buffer[PARTITION_CRC_OFFSET]);
-
-		crc_val  = crc32(~0L,new_buffer, ((*max_partition_count) * (*partition_entry_size))) ^ (~0L);
-		if (crc_val != crc_val_org) {
-			dprintf(CRITICAL,"Partition entires crc mismatch crc_val= %u with crc_val_org= %u\n",crc_val,crc_val_org);
-			ret = 1;
-		}
-	}
-=======
 	}
 	crc_val_org = GET_LWORD_FROM_BYTE(&buffer[PARTITION_CRC_OFFSET]);
 
@@ -1205,7 +1163,6 @@
 		ret = 1;
 	}
 
->>>>>>> 3241cbcd
 fail:
 	free(new_buffer);
 	return ret;
