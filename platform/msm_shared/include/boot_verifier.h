/*
 * Copyright (c) 2014-2015, The Linux Foundation. All rights reserved.
 *
 * Redistribution and use in source and binary forms, with or without
 * modification, are permitted provided that the following conditions are
 * met:
 *  * Redistributions of source code must retain the above copyright
 *    notice, this list of conditions and the following disclaimer.
 *  * Redistributions in binary form must reproduce the above
 *    copyright notice, this list of conditions and the following
 *    disclaimer in the documentation and/or other materials provided
 *    with the distribution.
 *  * Neither the name of The Linux Foundation nor the names of its
 *    contributors may be used to endorse or promote products derived
 *    from this software without specific prior written permission.

 * THIS SOFTWARE IS PROVIDED "AS IS" AND ANY EXPRESS OR IMPLIED
 * WARRANTIES, INCLUDING, BUT NOT LIMITED TO, THE IMPLIED WARRANTIES OF
 * MERCHANTABILITY, FITNESS FOR A PARTICULAR PURPOSE AND NON-INFRINGEMENT
 * ARE DISCLAIMED.  IN NO EVENT SHALL THE COPYRIGHT OWNER OR CONTRIBUTORS
 * BE LIABLE FOR ANY DIRECT, INDIRECT, INCIDENTAL, SPECIAL, EXEMPLARY, OR
 * CONSEQUENTIAL DAMAGES (INCLUDING, BUT NOT LIMITED TO, PROCUREMENT OF
 * SUBSTITUTE GOODS OR SERVICES; LOSS OF USE, DATA, OR PROFITS; OR
 * BUSINESS INTERRUPTION) HOWEVER CAUSED AND ON ANY THEORY OF LIABILITY,
 * WHETHER IN CONTRACT, STRICT LIABILITY, OR TORT (INCLUDING NEGLIGENCE
 * OR OTHERWISE) ARISING IN ANY WAY OUT OF THE USE OF THIS SOFTWARE, EVEN
 * IF ADVISED OF THE POSSIBILITY OF SUCH DAMAGE.
 */

#ifndef __BOOT_VERIFIER_H
#define __BOOT_VERIFIER_H

#include <asn1.h>
#include <rsa.h>

/**
 *    AndroidVerifiedBootSignature DEFINITIONS ::=
 *    BEGIN
 *        FormatVersion ::= INTEGER
 *        Certificate ::= Certificate
 *        AlgorithmIdentifier ::=  SEQUENCE {
 *            algorithm OBJECT IDENTIFIER,
 *            parameters ANY DEFINED BY algorithm OPTIONAL
 *        }
 *        AuthenticatedAttributes ::= SEQUENCE {
 *            target CHARACTER STRING,
 *            length INTEGER
 *        }
 *        Signature ::= OCTET STRING
 *     END
 */

typedef struct auth_attr_st
{
	ASN1_PRINTABLESTRING *target;
	ASN1_INTEGER *len;
}AUTH_ATTR;

DECLARE_STACK_OF(AUTH_ATTR)
DECLARE_ASN1_SET_OF(AUTH_ATTR)
DECLARE_ASN1_FUNCTIONS(AUTH_ATTR)

typedef struct verif_boot_sig_st
{
	ASN1_INTEGER *version;
	X509 *certificate;
	X509_ALGOR *algor;
	AUTH_ATTR *auth_attr;
	ASN1_OCTET_STRING *sig;
}VERIFIED_BOOT_SIG;

DECLARE_STACK_OF(VERIFIED_BOOT_SIG)
DECLARE_ASN1_SET_OF(VERIFIED_BOOT_SIG)
DECLARE_ASN1_FUNCTIONS(VERIFIED_BOOT_SIG)

/**
 * AndroidVerifiedBootKeystore DEFINITIONS ::=
 * BEGIN
 *     FormatVersion ::= INTEGER
 *     KeyBag ::= SEQUENCE {
 *         Key  ::= SEQUENCE {
 *             AlgorithmIdentifier  ::=  SEQUENCE {
 *                 algorithm OBJECT IDENTIFIER,
 *                 parameters ANY DEFINED BY algorithm OPTIONAL
 *             }
 *             KeyMaterial ::= RSAPublicKey
 *         }
 *     }
 *     Signature ::= AndroidVerifiedBootSignature
 * END
 */

typedef struct key_st
{
	X509_ALGOR *algorithm_id;
	RSA *key_material;
}KEY;

DECLARE_STACK_OF(KEY)
DECLARE_ASN1_SET_OF(KEY)
DECLARE_ASN1_FUNCTIONS(KEY)

typedef struct keybag_st
{
	KEY *mykey;
}KEYBAG;

DECLARE_STACK_OF(KEYBAG)
DECLARE_ASN1_SET_OF(KEYBAG)
DECLARE_ASN1_FUNCTIONS(KEYBAG)

typedef struct keystore_inner_st
{
	ASN1_INTEGER *version;
	KEYBAG *mykeybag;
}KEYSTORE_INNER;

DECLARE_STACK_OF(KEYSTORE_INNER)
DECLARE_ASN1_SET_OF(KEYSTORE_INNER)
DECLARE_ASN1_FUNCTIONS(KEYSTORE_INNER)

typedef struct keystore_st
{
	ASN1_INTEGER *version;
	KEYBAG *mykeybag;
	VERIFIED_BOOT_SIG *sig;
}KEYSTORE;

DECLARE_STACK_OF(KEYSTORE)
DECLARE_ASN1_SET_OF(KEYSTORE)
DECLARE_ASN1_FUNCTIONS(KEYSTORE)

enum boot_state
{
	GREEN,
	ORANGE,
	YELLOW,
	RED,
};

struct verified_boot_verity_mode
{
	bool verity_mode_enforcing;
	char *name;
};

struct verified_boot_state_name
{
	uint32_t boot_state;
	char *name;
};

enum boot_verfiy_event
{
	BOOT_INIT,
	DEV_UNLOCK,
	BOOTIMG_EMBEDDED_CERT_VERIFICATION_PASS,
	BOOTIMG_KEYSTORE_VERIFICATION_PASS,
	BOOTIMG_VERIFICATION_FAIL,
	USER_DENIES,
};

extern char KEYSTORE_PTN_NAME[];
/* Function to initialize keystore */
uint32_t boot_verify_keystore_init();
/* Function to verify boot/recovery image */
bool boot_verify_image(unsigned char* img_addr, uint32_t img_size, char *pname);
/* Function to send event to boot state machine */
void boot_verify_send_event(uint32_t event);
/* Read current boot state */
uint32_t boot_verify_get_state();
/* Print current boot state */
void boot_verify_print_state();
/* Function to validate keystore */
bool boot_verify_validate_keystore(unsigned char * user_addr);
/* Function to check if partition is allowed to flash in verified mode */
bool boot_verify_flash_allowed(const char * entry);
<<<<<<< HEAD
/* Function to send root of trust to trust zone */
bool send_rot_command(uint32_t is_unlocked);
unsigned char* get_boot_fingerprint(unsigned int* buf_size);
=======
bool boot_verify_compare_sha256(unsigned char *image_ptr,
		unsigned int image_size, unsigned char *signature_ptr, RSA *rsa);
KEYSTORE *boot_gerity_get_oem_keystore();
>>>>>>> 912ebcd3
#endif<|MERGE_RESOLUTION|>--- conflicted
+++ resolved
@@ -173,15 +173,10 @@
 void boot_verify_print_state();
 /* Function to validate keystore */
 bool boot_verify_validate_keystore(unsigned char * user_addr);
-/* Function to check if partition is allowed to flash in verified mode */
-bool boot_verify_flash_allowed(const char * entry);
-<<<<<<< HEAD
 /* Function to send root of trust to trust zone */
 bool send_rot_command(uint32_t is_unlocked);
 unsigned char* get_boot_fingerprint(unsigned int* buf_size);
-=======
 bool boot_verify_compare_sha256(unsigned char *image_ptr,
 		unsigned int image_size, unsigned char *signature_ptr, RSA *rsa);
 KEYSTORE *boot_gerity_get_oem_keystore();
->>>>>>> 912ebcd3
 #endif